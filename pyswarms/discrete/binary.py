# -*- coding: utf-8 -*-

r"""
A Binary Particle Swarm Optimization (binary PSO) algorithm.

It takes a set of candidate solutions, and tries to find the best
solution using a position-velocity update method. Unlike
:mod:`pyswarms.single.gb` and :mod:`pyswarms.single.lb`, this technique
is often applied to discrete binary problems such as job-shop scheduling,
sequencing, and the like.

The update rule for the velocity is still similar, as shown in the
proceeding equation:

.. math::

   v_{ij}(t + 1) = m * v_{ij}(t) + c_{1}r_{1j}(t)[y_{ij}(t) − x_{ij}(t)] + c_{2}r_{2j}(t)[\hat{y}_{j}(t) − x_{ij}(t)]

For the velocity update rule, a particle compares its current position
with respect to its neighbours. The nearest neighbours are being
determined by a kD-tree given a distance metric, similar to local-best
PSO. The neighbours are computed for every iteration. However, this whole
behavior can be modified into a global-best PSO by changing the nearest
neighbours equal to the number of particles in the swarm. In this case,
all particles see each other, and thus a global best particle can be established.

In addition, one notable change for binary PSO is that the position
update rule is now decided upon by the following case expression:

.. math::

   X_{ij}(t+1) = \left\{\begin{array}{lr}
        0, & \text{if } \text{rand() } \geq S(v_{ij}(t+1))\\
        1, & \text{if } \text{rand() } < S(v_{ij}(t+1))
        \end{array}\right\}

Where the function :math:`S(x)` is the sigmoid function defined as:

.. math::

   S(x) = \dfrac{1}{1 + e^{-x}}

This enables the algorithm to output binary positions rather than
a stream of continuous values as seen in global-best or local-best PSO.

This algorithm was adapted from the standard Binary PSO work of J. Kennedy and
R.C. Eberhart in Particle Swarm Optimization [SMC1997]_.

.. [SMC1997] J. Kennedy and R.C. Eberhart, "A discrete binary version of
    particle swarm algorithm," Proceedings of the IEEE International
    Conference on Systems, Man, and Cybernetics, 1997.
"""

# Import from stdlib
import logging

# Import modules
import numpy as np

# Import from package
from ..base import DiscreteSwarmOptimizer
from ..backend.operators import compute_pbest
from ..backend.topology import Ring
from ..utils.console_utils import cli_print, end_report


class BinaryPSO(DiscreteSwarmOptimizer):
    def assertions(self):
        """Check inputs and throw assertions

        Raises
        ------
        KeyError
            When one of the required dictionary keys is missing.
        ValueError
            When the number of neighbors is not within the range :code:`[0, n_particles]`.
            When the p-value is not in the list of values :code:`[1,2]`.
        """
        super(BinaryPSO, self).assertions()

        if not all(key in self.options for key in ("k", "p")):
            raise KeyError("Missing either k or p in options")
        if not 0 <= self.k <= self.n_particles:
            raise ValueError(
                "No. of neighbors must be between 0 and no. of" "particles."
            )
        if self.p not in [1, 2]:
            raise ValueError(
                "p-value should either be 1 (for L1/Minkowski)"
                "or 2 (for L2/Euclidean)."
            )

    def __init__(
        self,
        n_particles,
        dimensions,
        options,
        init_pos=None,
        velocity_clamp=None,
        ftol=-np.inf,
    ):
        """Initialize the swarm

        Attributes
        ----------
        n_particles : int
            number of particles in the swarm.
        dimensions : int
            number of dimensions in the space.
        velocity_clamp : tuple (default is :code:`None`)
            a tuple of size 2 where the first entry is the minimum velocity
            and the second entry is the maximum velocity. It
            sets the limits for velocity clamping.
        options : dict with keys :code:`{'c1', 'c2', 'k', 'p'}`
            a dictionary containing the parameters for the specific
            optimization technique
                * c1 : float
                    cognitive parameter
                * c2 : float
                    social parameter
                * w : float
                    inertia parameter
                * k : int
                    number of neighbors to be considered. Must be a
                    positive integer less than :code:`n_particles`
                * p: int {1,2}
                    the Minkowski p-norm to use. 1 is the
                    sum-of-absolute values (or L1 distance) while 2 is
                    the Euclidean (or L2) distance.
        """
        # Initialize logger
        self.logger = logging.getLogger(__name__)
        # Assign k-neighbors and p-value as attributes
        self.k, self.p = options["k"], options["p"]
        # Initialize parent class
        super(BinaryPSO, self).__init__(
            n_particles=n_particles,
            dimensions=dimensions,
            binary=True,
            options=options,
            init_pos=init_pos,
            velocity_clamp=velocity_clamp,
            ftol=ftol,
        )
        # Invoke assertions
        self.assertions()
        # Initialize the resettable attributes
        self.reset()
        # Initialize the topology
        self.top = Ring(static=False)

    def optimize(self, objective_func, iters, print_step=1, verbose=1,**kwargs):
        """Optimize the swarm for a number of iterations

        Performs the optimization to evaluate the objective
        function :code:`f` for a number of iterations :code:`iter.`

        Parameters
        ----------
        objective_func : function
            objective function to be evaluated
        iters : int
            number of iterations
        print_step : int (the default is 1)
            amount of steps for printing into console.
        verbose : int  (the default is 1)
            verbosity setting.
        kwargs : dict
            arguments for objective function

        Returns
        -------
        tuple
            the local best cost and the local best position among the
            swarm.
        """
        cli_print("Arguments Passed to Objective Function: {}".format(kwargs),
                  verbose, 2, logger=self.logger)

        for i in range(iters):
            # Compute cost for current position and personal best
            self.swarm.current_cost = objective_func(self.swarm.position, **kwargs)
            self.swarm.pbest_cost = objective_func(self.swarm.pbest_pos, **kwargs)
            self.swarm.pbest_pos, self.swarm.pbest_cost = compute_pbest(
                self.swarm
            )
            best_cost_yet_found = np.min(self.swarm.best_cost)
            # Update gbest from neighborhood
            self.swarm.best_pos, self.swarm.best_cost = self.top.compute_gbest(
                self.swarm, self.p, self.k
            )
            # Print to console
            if i % print_step == 0:
                cli_print(
                    "Iteration {}/{}, cost: {}".format(i + 1, iters, np.min(self.swarm.best_cost)),
                    verbose,
                    2,
                    logger=self.logger,
                )
            # Save to history
            hist = self.ToHistory(
                best_cost=self.swarm.best_cost,
                mean_pbest_cost=np.mean(self.swarm.pbest_cost),
                mean_neighbor_cost=np.mean(self.swarm.best_cost),
                position=self.swarm.position,
                velocity=self.swarm.velocity,
            )
            self._populate_history(hist)
            # Verify stop criteria based on the relative acceptable cost ftol
            relative_measure = self.ftol * (1 + np.abs(best_cost_yet_found))
            if (
                np.abs(self.swarm.best_cost - best_cost_yet_found)
                < relative_measure
            ):
                break
            # Perform position velocity update
            self.swarm.velocity = self.top.compute_velocity(
                self.swarm, self.velocity_clamp
            )
            self.swarm.position = self._compute_position(self.swarm)
        # Obtain the final best_cost and the final best_position
        final_best_cost = self.swarm.best_cost.copy()
        final_best_pos = self.swarm.best_pos.copy()
        end_report(
            final_best_cost, final_best_pos, verbose, logger=self.logger
        )
        return (final_best_cost, final_best_pos)

    def _compute_position(self, swarm):
        """Update the position matrix of the swarm

        This computes the next position in a binary swarm. It compares the
        sigmoid output of the velocity-matrix and compares it with a randomly
        generated matrix.

        Parameters
        ----------
        swarm: pyswarms.backend.swarms.Swarm
            a Swarm class
        """
        return (
            np.random.random_sample(size=swarm.dimensions)
            < self._sigmoid(swarm.velocity)
        ) * 1

    def _sigmoid(self, x):
        """Helper method for the sigmoid function

        Parameters
        ----------
        x : numpy.ndarray
            Input vector for sigmoid computation

        Returns
        -------
        numpy.ndarray
            Output sigmoid computation
        """
<<<<<<< HEAD
        return 1 / (1 + np.exp(x))
=======
        return 1 / (1 + np.exp(-x))
>>>>>>> c09bd519
<|MERGE_RESOLUTION|>--- conflicted
+++ resolved
@@ -256,8 +256,4 @@
         numpy.ndarray
             Output sigmoid computation
         """
-<<<<<<< HEAD
-        return 1 / (1 + np.exp(x))
-=======
         return 1 / (1 + np.exp(-x))
->>>>>>> c09bd519
