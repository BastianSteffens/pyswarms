--- conflicted
+++ resolved
@@ -23,25 +23,6 @@
     upper_bound = center * np.array(max_bounds)
     assert (pos <= upper_bound).all() and (pos >= lower_bound).all()
 
-<<<<<<< HEAD
-@pytest.mark.parametrize('bounds', [None, ([1,1,1], [10,10,10])])
-@pytest.mark.parametrize('init_pos', [None, np.array([[2,5,6],[7,2,1]])])
-def test_generate_swarm_bounds_init_pos(bounds, init_pos):
-    """Tests if generate_swarm() returns expected values given init_pos and bounds"""
-    pos = P.generate_swarm(n_particles=2, dimensions=3, bounds=bounds,
-                           init_pos=init_pos)
-    if (bounds is None) and (init_pos is None):
-        min_bounds, max_bounds = (0.0, 1.00)
-    elif (bounds is None) and (init_pos is not None):
-        min_bounds, max_bounds = (-np.inf, np.inf)
-    else:
-        min_bounds, max_bounds = bounds
-    lower_bound = np.array(min_bounds)
-    upper_bound = np.array(max_bounds)
-    assert (pos <= upper_bound).all() and (pos >= lower_bound).all()
-
-=======
->>>>>>> 9a4aa457
 def test_generate_swarm_out_of_bounds():
     """Tests if generate_swarm() raises ValueError when initialized with the wrong value"""
     bounds = ([1,1,1], [5,5,5])
@@ -56,11 +37,7 @@
     dims = 3
     pos = P.generate_discrete_swarm(n_particles=2, dimensions=dims, binary=binary)
     if binary:
-<<<<<<< HEAD
-        assert len(np.unique(pos)) == 2
-=======
         assert len(np.unique(pos)) <= 2 # Might generate pure 0 or 1
->>>>>>> 9a4aa457
     else:
         assert (np.max(pos, axis=1) == dims - 1).all()
 
